--- conflicted
+++ resolved
@@ -1,9 +1,5 @@
-<<<<<<< HEAD
 apiVersion: v1
-appVersion: v0.0.2
-=======
 appVersion: v0.0.3
->>>>>>> d2f855dc
 name: exposecontroller
 description: Controller for automatically exposing services
 version: 0.0.3
